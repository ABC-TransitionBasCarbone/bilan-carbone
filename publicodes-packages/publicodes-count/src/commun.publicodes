--- conflicted
+++ resolved
@@ -4,9 +4,6 @@
 commun . nombre de semaines par an:
   titre: Nombre de semaines par an
   description: Nombre de semaines prises en compte pour le calcul annuel.
-<<<<<<< HEAD
-  valeur: 52
-=======
   valeur: 52
   unité: semaine
 
@@ -19,5 +16,4 @@
 commun . année actuelle:
   titre: Année actuelle
   description: Année de référence pour le calcul des amortissements.
-  valeur: 12/2025
->>>>>>> 437b8fa8
+  valeur: 12/2025