commun:
  titre: Règles communes

commun . nombre de semaines par an:
  titre: Nombre de semaines par an
  description: Nombre de semaines prises en compte pour le calcul annuel.
<<<<<<< HEAD
  valeur: 52
=======
  valeur: 52
  unité: semaine

commun . nombre de jours par an:
  titre: Nombre de jours par an
  description: Nombre de jours pris en compte pour le calcul annuel.
  valeur: 365
  unité: jour

commun . année actuelle:
  titre: Année actuelle
  description: Année de référence pour le calcul des amortissements.
  valeur: 12/2025
>>>>>>> 24974ba5
<|MERGE_RESOLUTION|>--- conflicted
+++ resolved
@@ -4,20 +4,14 @@
 commun . nombre de semaines par an:
   titre: Nombre de semaines par an
   description: Nombre de semaines prises en compte pour le calcul annuel.
-<<<<<<< HEAD
   valeur: 52
-=======
-  valeur: 52
-  unité: semaine
 
 commun . nombre de jours par an:
   titre: Nombre de jours par an
   description: Nombre de jours pris en compte pour le calcul annuel.
   valeur: 365
-  unité: jour
 
 commun . année actuelle:
   titre: Année actuelle
   description: Année de référence pour le calcul des amortissements.
-  valeur: 12/2025
->>>>>>> 24974ba5
+  valeur: 12/2025