--- conflicted
+++ resolved
@@ -192,18 +192,6 @@
       "lastName": "Veuillez renseigner un nom"
     }
   },
-<<<<<<< HEAD
-  "organization": {
-    "title": "Organisation",
-    "my-organization": "Mon organisation",
-    "modify": "Modifier",
-    "sites": {
-      "title": "Les sites de l'organisation",
-      "name": "Nom",
-      "etp": "Employés",
-      "ca": "Chiffre d'affaire"
-    }
-=======
   "units": {
     "A4_SHEET_100": "100 feuilles A4",
     "KM_100": "100km",
@@ -346,6 +334,16 @@
     "KGDBO": "kgDBO",
     "KGDBO_PER_M3": "kgDBO / m³",
     "KG_H2_PER_100KM": "kgH2/100km"
->>>>>>> d029349e
+  },
+  "organization": {
+    "title": "Organisation",
+    "my-organization": "Mon organisation",
+    "modify": "Modifier",
+    "sites": {
+      "title": "Les sites de l'organisation",
+      "name": "Nom",
+      "etp": "Employés",
+      "ca": "Chiffre d'affaire"
+    }
   }
 }