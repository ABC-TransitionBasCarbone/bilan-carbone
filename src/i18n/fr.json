--- conflicted
+++ resolved
@@ -14,13 +14,6 @@
       "reset": "Réinitialiser"
     }
   },
-<<<<<<< HEAD
-  "study": {
-    "organization": {
-      "title": "Quelle organisation est concernée par l'étude ?",
-      "sites": "Les sites de l'organisation"
-    }
-=======
   "navigation": {
     "factors": "Facteurs d'émission",
     "help": "Aide",
@@ -31,7 +24,10 @@
     "team": "Équipe"
   },
   "study": {
-    "title": "Étude"
->>>>>>> f3e45ca6
+    "title": "Étude",
+    "organization": {
+      "title": "Quelle organisation est concernée par l'étude ?",
+      "sites": "Les sites de l'organisation"
+    }
   }
 }