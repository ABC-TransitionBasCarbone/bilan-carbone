'use client'

import Block from '@/components/base/Block'
import { FormTextField } from '@/components/form/TextField'
import WeekScheduleForm from '@/components/form/WeekScheduleForm'
import StudyParams from '@/components/study/rights/StudyParams'
import { FullStudy } from '@/db/study'
import { useServerFunction } from '@/hooks/useServerFunction'
import { changeStudyCinema } from '@/services/serverFunctions/study'
import { ChangeStudyCinemaCommand, ChangeStudyCinemaValidation } from '@/services/serverFunctions/study.command'
import { zodResolver } from '@hookform/resolvers/zod'
import { DayOfWeek, EmissionFactorImportVersion, OpeningHours, StudyRole } from '@prisma/client'
import classNames from 'classnames'
import { UserSession } from 'next-auth'
import { useTranslations } from 'next-intl'
import { useCallback, useEffect, useMemo } from 'react'
import { useForm } from 'react-hook-form'
import styles from './StudyRights.module.css'

interface Props {
  user: UserSession
  study: FullStudy
  editionDisabled: boolean
  userRoleOnStudy: StudyRole
  emissionFactorSources: EmissionFactorImportVersion[]
}

const StudyRights = ({ user, study, editionDisabled, userRoleOnStudy, emissionFactorSources }: Props) => {
  const t = useTranslations('study.new')
  const { callServerFunction } = useServerFunction()

  const openingHoursToObject = (openingHoursArr: OpeningHours[], isHoliday: boolean = false) => {
    return openingHoursArr.reduce(
      (acc: Record<DayOfWeek, OpeningHours>, openingHour) => {
        if (openingHour.isHoliday === isHoliday) {
          acc[openingHour.day] = {
            ...openingHour,
            openHour: openingHour.openHour ?? '',
            closeHour: openingHour.closeHour ?? '',
          }
        }
        return acc
      },
      {} as Record<DayOfWeek, OpeningHours>,
    )
  }

  const form = useForm<ChangeStudyCinemaCommand>({
    resolver: zodResolver(ChangeStudyCinemaValidation),
    defaultValues: {
      studyId: study.id,
      openingHours: openingHoursToObject(study.openingHours),
      openingHoursHoliday: openingHoursToObject(study.openingHours, true),
      numberOfOpenDays: study.numberOfOpenDays ?? 0,
      numberOfSessions: study.numberOfSessions ?? 0,
      numberOfTickets: study.numberOfTickets ?? 0,
    },
  })

  const openingHours = form.watch('openingHours')
  const openingHoursHoliday = form.watch('openingHoursHoliday')
  const numberOfOpenDays = form.watch('numberOfOpenDays')
  const numberOfSessions = form.watch('numberOfSessions')
  const numberOfTickets = form.watch('numberOfTickets')

  const days: DayOfWeek[] = useMemo(() => Object.keys(openingHours || {}) as DayOfWeek[], [openingHours])
  const daysHoliday: DayOfWeek[] = useMemo(
    () => Object.keys(openingHoursHoliday || {}) as DayOfWeek[],
    [openingHoursHoliday],
  )

  const handleStudyCinemaUpdate = useCallback(
    async (data: ChangeStudyCinemaCommand) => {
      await callServerFunction(() => changeStudyCinema(data))
    },
    [callServerFunction],
  )

  const onStudyCinemaUpdate = useCallback(() => {
    form.handleSubmit(handleStudyCinemaUpdate)()
  }, [form, handleStudyCinemaUpdate])

  const handleCheckDay = useCallback(
    (day: DayOfWeek) => {
      const existingHolidayDay = day in (openingHoursHoliday || {})
      if (existingHolidayDay) {
        const updatedHolidays = { ...openingHoursHoliday }
        delete updatedHolidays[day]
        form.setValue('openingHoursHoliday', updatedHolidays)
      } else {
        form.setValue('openingHoursHoliday', {
          ...(openingHoursHoliday || {}),
          [day]: { day, openHour: '', closeHour: '', isHoliday: true },
        })
      }
    },
    [openingHoursHoliday, form],
  )

  const isChecked = useCallback(
    (day: DayOfWeek) => {
      return day in (openingHoursHoliday || {})
    },
    [openingHoursHoliday],
  )

  useEffect(() => {
    if (
      study.numberOfOpenDays !== numberOfOpenDays ||
      study.numberOfSessions !== numberOfSessions ||
      study.numberOfTickets !== numberOfTickets
    ) {
      onStudyCinemaUpdate()
    }
  }, [numberOfOpenDays, numberOfSessions, numberOfTickets, study])

  useEffect(() => {
    onStudyCinemaUpdate()
  }, [JSON.stringify(openingHours), JSON.stringify(openingHoursHoliday)])

  return (
    <>
      <StudyParams user={user} study={study} disabled={editionDisabled} emissionFactorSources={emissionFactorSources} />
      <Block>
        <FormTextField
          control={form.control}
          name="numberOfSessions"
          data-testid="new-study-number-of-sessions"
          label={t('numberOfSessions')}
          translation={t}
          type="number"
          className={styles.formTextField}
        />
        <FormTextField
          control={form.control}
          name="numberOfTickets"
          data-testid="new-study-number-of-tickets"
          label={t('numberOfTickets')}
          translation={t}
          type="number"
          className={styles.formTextField}
        />
        <FormTextField
          control={form.control}
          name="numberOfOpenDays"
          data-testid="new-study-number-of-open-days"
          label={t('numberOfOpenDays')}
          translation={t}
          type="number"
          className={styles.formTextField}
        />
      </Block>
      <Block title={t('openingHours')}>
        <div className={classNames(styles.openingHoursContainer, 'flex-col')}>
          <WeekScheduleForm
            label={t('openingHours')}
            days={days}
            name={'openingHours'}
            control={form.control}
            disabled={editionDisabled}
            onCheckDay={handleCheckDay}
            isChecked={isChecked}
          />
          {openingHoursHoliday && Object.keys(openingHoursHoliday).length !== 0 && (
            <WeekScheduleForm
              label={t('openingHoursHoliday')}
              days={daysHoliday}
              name={'openingHoursHoliday'}
              control={form.control}
              disabled={editionDisabled}
            />
          )}
        </div>
      </Block>
<<<<<<< HEAD
      <StudyRightsTable study={study} user={user} canAddMember={!editionDisabled} userRoleOnStudy={userRoleOnStudy} />
=======
>>>>>>> 247a1d7c
    </>
  )
}

export default StudyRights<|MERGE_RESOLUTION|>--- conflicted
+++ resolved
@@ -16,6 +16,7 @@
 import { useCallback, useEffect, useMemo } from 'react'
 import { useForm } from 'react-hook-form'
 import styles from './StudyRights.module.css'
+import StudyRightsTable from '@/components/study/rights/StudyRightsTable'
 
 interface Props {
   user: UserSession
@@ -161,21 +162,15 @@
             onCheckDay={handleCheckDay}
             isChecked={isChecked}
           />
-          {openingHoursHoliday && Object.keys(openingHoursHoliday).length !== 0 && (
-            <WeekScheduleForm
-              label={t('openingHoursHoliday')}
-              days={daysHoliday}
-              name={'openingHoursHoliday'}
-              control={form.control}
-              disabled={editionDisabled}
-            />
-          )}
+          <WeekScheduleForm
+            label={t('openingHoursHoliday')}
+            days={daysHoliday}
+            name={'openingHoursHoliday'}
+            control={form.control}
+            disabled={editionDisabled}
+          />
         </div>
       </Block>
-<<<<<<< HEAD
-      <StudyRightsTable study={study} user={user} canAddMember={!editionDisabled} userRoleOnStudy={userRoleOnStudy} />
-=======
->>>>>>> 247a1d7c
     </>
   )
 }
