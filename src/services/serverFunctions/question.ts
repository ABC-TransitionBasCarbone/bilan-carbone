--- conflicted
+++ resolved
@@ -1,12 +1,14 @@
 'use server'
 
-<<<<<<< HEAD
-import { getAnswersByStudyAndSubPost, getQuestionsByIdIntern, getQuestionsBySubPost, saveAnswer } from '@/db/question'
-=======
 import { findEmissionFactorByImportedId } from '@/db/emissionFactors'
-import { getAnswerByQuestionId, getAnswersByStudyAndSubPost, getQuestionsBySubPost, saveAnswer } from '@/db/question'
+import {
+  getAnswerByQuestionId,
+  getAnswersByStudyAndSubPost,
+  getQuestionsByIdIntern,
+  getQuestionsBySubPost,
+  saveAnswer,
+} from '@/db/question'
 import { getStudyById } from '@/db/study'
->>>>>>> 1c80417e
 import { withServerResponse } from '@/utils/serverResponse'
 import { Prisma, Question, SubPost } from '@prisma/client'
 import { dbActualizedAuth } from '../auth'
@@ -111,7 +113,6 @@
     return { questions, answers }
   })
 
-<<<<<<< HEAD
 export const getQuestionsFromIdIntern = async (idIntern: string) =>
   withServerResponse('getQuestionsByIdIntern', async () => {
     const session = await dbActualizedAuth()
@@ -121,7 +122,7 @@
 
     return getQuestionsByIdIntern(idIntern)
   })
-=======
+
 type EmissionFactorInfo = {
   emissionFactorImportedId?: string | undefined
   depreciationPeriod?: number
@@ -281,5 +282,4 @@
   'baies-de-disques': { emissionFactorImportedId: '20893' },
   // CommunicationDigitale (again)
   'ecrans-tv': { emissionFactorImportedId: '27006' },
-}
->>>>>>> 1c80417e
+}