import { ControlMode, Export, Level, StudyRole, SubPost } from '@prisma/client'
import dayjs from 'dayjs'
import z from 'zod'
import { Post } from '../posts'

export const CreateStudyCommandValidation = z
  .object({
    organizationId: z.string(),
    name: z
      .string({
        required_error: 'name',
      })
      .trim()
      .min(1, 'name'),
    validator: z
      .string({
        required_error: 'validator',
        invalid_type_error: 'validator',
      })
      .email('validator')
      .trim(),
    startDate: z.string({ required_error: 'stardDate' }).refine((val) => {
      const date = dayjs(val)
<<<<<<< HEAD
      return date.isValid() && date.isAfter(dayjs().add(-1, 'day'))
=======
      return date.isValid()
>>>>>>> 5f09cd9f
    }, 'startDate'),
    endDate: z.string({ required_error: 'endDate' }).refine((val) => {
      const date = dayjs(val)
      return date.isValid()
    }, 'endDate'),
    level: z.nativeEnum(Level, { required_error: 'level' }),
    isPublic: z.string(),
    exports: z.object({
      [Export.Beges]: z.nativeEnum(ControlMode).or(z.literal(false)),
      [Export.GHGP]: z.nativeEnum(ControlMode).or(z.literal(false)),
      [Export.ISO14069]: z.nativeEnum(ControlMode).or(z.literal(false)),
    }),
  })
  .refine(
    (data) => {
      return dayjs(data.endDate).isAfter(dayjs(data.startDate))
    },
    {
      message: 'endDateBeforStartDate',
      path: ['endDate'],
    },
  )

export type CreateStudyCommand = z.infer<typeof CreateStudyCommandValidation>

export const ChangeStudyPublicStatusCommandValidation = z.object({
  studyId: z.string(),
  isPublic: z.string(),
})

export type ChangeStudyPublicStatusCommand = z.infer<typeof ChangeStudyPublicStatusCommandValidation>

export const NewStudyRightCommandValidation = z.object({
  studyId: z.string(),
  email: z
    .string({
      required_error: 'email_required',
      invalid_type_error: 'email_required',
    })
    .email('email')
    .trim(),
  role: z.nativeEnum(StudyRole, { required_error: 'role' }),
})

export type NewStudyRightCommand = z.infer<typeof NewStudyRightCommandValidation>

export const NewStudyContributorCommandValidation = z.object({
  studyId: z.string(),
  email: z
    .string({
      required_error: 'email',
    })
    .email('email')
    .trim(),
  post: z.union([z.nativeEnum(Post), z.literal('all')], { required_error: 'post' }),
  subPost: z.union([z.nativeEnum(SubPost), z.literal('all')]),
  limit: z.string({ required_error: 'limit' }).refine((val) => {
    const date = dayjs(val)
    return date.isValid()
  }, 'limit'),
})

export type NewStudyContributorCommand = z.infer<typeof NewStudyContributorCommandValidation><|MERGE_RESOLUTION|>--- conflicted
+++ resolved
@@ -21,11 +21,7 @@
       .trim(),
     startDate: z.string({ required_error: 'stardDate' }).refine((val) => {
       const date = dayjs(val)
-<<<<<<< HEAD
-      return date.isValid() && date.isAfter(dayjs().add(-1, 'day'))
-=======
       return date.isValid()
->>>>>>> 5f09cd9f
     }, 'startDate'),
     endDate: z.string({ required_error: 'endDate' }).refine((val) => {
       const date = dayjs(val)
