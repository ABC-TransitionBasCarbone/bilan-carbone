--- conflicted
+++ resolved
@@ -547,7 +547,6 @@
     }
   })
 
-<<<<<<< HEAD
 async function updateSituationWithStudySiteData(
   studySiteId: string,
   siteDependentFields: Record<SiteDependentField, number | null | undefined>,
@@ -559,30 +558,6 @@
     await updateSituationFields(studySiteId, situationUpdates)
   }
 }
-=======
-export const changeStudyEstablishment = async (studySiteId: string, data: ChangeStudyEstablishmentCommand) =>
-  withServerResponse('changeStudyEstablishment', async () => {
-    const studySites = await getStudiesSitesFromIds([studySiteId])
-
-    if (!studySites || studySites.length === 0) {
-      throw new Error(NOT_AUTHORIZED)
-    }
-
-    const study = studySites[0].study
-
-    if (!study) {
-      throw new Error(NOT_AUTHORIZED)
-    }
-
-    const informations = await getStudyRightsInformations(study.id)
-
-    if (informations === null) {
-      throw new Error(NOT_AUTHORIZED)
-    }
-
-    await updateStudySiteData(studySiteId, data)
-  })
->>>>>>> 2334f894
 
 export const hasActivityData = async (
   studyId: string,
