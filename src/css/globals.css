@font-face {
  font-family: 'Gilroy-Bold';
  font-style: normal;
  font-weight: 800;
  src:
    local('Gilroy-Bold'),
    url('https://fonts.cdnfonts.com/s/16219/Gilroy-Bold.woff') format('woff');
}
@font-face {
  font-family: 'Gilroy-Heavy';
  font-style: normal;
  font-weight: 700;
  src:
    local('Gilroy-Heavy'),
    url('https://fonts.cdnfonts.com/s/16219/Gilroy-Heavy.woff') format('woff');
}
@font-face {
  font-family: 'Gilroy-Light';
  font-style: normal;
  font-weight: 300;
  src:
    local('Gilroy-Light'),
    url('https://fonts.cdnfonts.com/s/16219/Gilroy-Light.woff') format('woff');
}
@font-face {
  font-family: 'Gilroy-Medium';
  font-style: normal;
  font-weight: 500;
  src:
    local('Gilroy-Medium'),
    url('https://fonts.cdnfonts.com/s/16219/Gilroy-Medium.woff') format('woff');
}
@font-face {
  font-family: 'Gilroy-Regular';
  font-style: normal;
  font-weight: 400;
  src:
    local('Gilroy-Regular'),
    url('https://fonts.cdnfonts.com/s/16219/Gilroy-Regular.woff') format('woff');
}

* {
  font-family: 'Gilroy-Regular', sans-serif;
}

body {
  height: 100vh;
  line-height: 1.25;
<<<<<<< HEAD
  /* overflow: hidden; */
=======
  overflow: hidden;

  -webkit-font-smoothing: antialiased;
  -moz-osx-font-smoothing: grayscale;
>>>>>>> ad2861f4
}

.title-h1,
h1 {
  font-size: 2.5rem;
  line-height: 3.25rem;
  font-weight: 800;
}

.title-h2,
h2 {
  font-weight: 700;
  font-size: 2rem;
  line-height: 2.75rem;
}

.title-h3,
h3 {
  font-size: 1.75rem;
  line-height: 2.25rem;
}

.title-h4,
h4 {
  font-size: 1.5rem;
  line-height: 2rem;
}

.title-h5,
h5 {
  font-size: 1.375rem;
  line-height: 1.75rem;
}

.title-h6,
h6 {
  font-size: 1.25rem;
  line-height: 1.75rem;
}

.main-container {
  max-width: 85rem;
  padding: 0 1.5rem;
  margin: auto;
  background-color: transparent;
}

.MuiInputBase-root {
  background-color: white !important;
}

caption {
  font-size: 1.75rem;
  line-height: 2.25rem;
  margin-bottom: 0.5rem;
  text-align: left;
}

table {
  width: 100%;
  border-collapse: separate;
  border-spacing: 0;
  box-shadow: 0px 3px 1px 0px rgba(0, 0, 0, 0.04);
  border: var(--border);
  border-radius: 0.25rem;

  thead {
    tr {
      background-color: white;
    }
  }

  tbody {
    tr {
      &:nth-child(even) {
        background: white;
      }

      &:nth-child(odd) {
        background: var(--background-150);
      }
    }
  }

  th,
  td {
    text-align: left;
    padding: 0.5rem;
  }

  th {
    font-size: 1.25rem;
    font-weight: 700;
  }

  tr:first-child th:first-child {
    border-top-left-radius: 0.25rem;
  }

  tr:first-child th:last-child {
    border-top-right-radius: 0.25rem;
  }

  tr:last-child td:first-child {
    border-bottom-left-radius: 0.25rem;
  }

  tr:last-child td:last-child {
    border-bottom-right-radius: 0.25rem;
  }
}

.block {
  display: block;
}

.noSpacing {
  margin: 0 !important;
  padding: 0 !important;
}

.error {
  color: var(--error-100);
}

.warning {
  color: var(--warning);
}

.inputLabel {
  color: black !important;
}

.inputContainer {
  display: flex;
  flex-direction: column;
}

.bold {
  font-weight: bold;
}

.italic {
  font-style: italic;
}

.text-center {
  text-align: center;
}

.userWarning {
  color: var(--error-50);
}

.pointer {
  cursor: pointer;
}

.typeform {
  height: 500px;
  div {
    height: 100%;
  }
}<|MERGE_RESOLUTION|>--- conflicted
+++ resolved
@@ -46,14 +46,8 @@
 body {
   height: 100vh;
   line-height: 1.25;
-<<<<<<< HEAD
-  /* overflow: hidden; */
-=======
-  overflow: hidden;
-
   -webkit-font-smoothing: antialiased;
   -moz-osx-font-smoothing: grayscale;
->>>>>>> ad2861f4
 }
 
 .title-h1,
