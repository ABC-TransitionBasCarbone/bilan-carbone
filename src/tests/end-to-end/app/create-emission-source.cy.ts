--- conflicted
+++ resolved
@@ -15,13 +15,8 @@
 
     cy.getByTestId('emission-source-My new emission source').should('exist')
     cy.getByTestId('emission-source-My new emission source').within(() => {
-<<<<<<< HEAD
-      cy.getByTestId('emission-source-status').should('have.text', "En attente d'un contributeur - 40%")
+      cy.getByTestId('emission-source-status').should('have.text', "En attente d'un contributeur - 25%")
       cy.getByTestId('emission-source-value').should('not.exist')
-=======
-      cy.getByTestId('emission-source-status').should('have.text', "En attente d'un contributeur - 25%")
-      cy.getByTestId('emission-source-value').should('have.text', '')
->>>>>>> e91249c9
       cy.getByTestId('emission-source-quality').should('not.exist')
     })
 
