import dayjs from 'dayjs'

describe('Create study', () => {
  beforeEach(() => {
    cy.exec('npx prisma db seed')

    cy.intercept('POST', '/etudes/creer').as('create')
  })

  it('Should display a link to create a new study as a simple user', () => {
    cy.login()

    cy.getByTestId('new-study').scrollIntoView().should('be.visible')
    cy.getByTestId('new-study').should('have.text', 'Nouvelle étude')
    cy.getByTestId('new-study').should('have.attr', 'href').and('include', '/etudes/creer')

    cy.getByTestId('new-study').click()

    cy.url().should('include', '/etudes/creer')
  })

  it('should create a study on your organization as a simple user', () => {
    cy.login()

    cy.getByTestId('new-study').click()

    cy.getByTestId('new-study-organization-title').should('be.visible')
    cy.getByTestId('new-study-organization-select').should('not.exist')

    cy.getByTestId('new-study-organization-button').click()

    cy.getByTestId('new-study-name').type('My new study')
    cy.getByTestId('new-study-endDate').within(() => {
      cy.get('input').type(dayjs().add(1, 'y').format('DD/MM/YYYY'))
    })
<<<<<<< HEAD
    cy.get('[data-testid="new-study-level"]').click()
    cy.get('[data-value="Initial"]').click()
    cy.get('[data-testid="new-study-create-button"]').click()
=======
    cy.getByTestId('new-study-type').click()
    cy.get('[data-value="Standard"]').click()
    cy.getByTestId('new-study-create-button').click()
>>>>>>> 936c493b

    cy.wait('@create')

    cy.url().should('eq', `${Cypress.config().baseUrl}/`)
  })

  it('Should display a link to create a new study as a CR user', () => {
    cy.login('bc-cr-user-1@yopmail.com', 'password-1')

    cy.getByTestId('new-study').scrollIntoView().should('be.visible')
    cy.getByTestId('new-study').should('have.text', 'Nouvelle étude')
    cy.getByTestId('new-study').should('have.attr', 'href').and('include', '/etudes/creer')

    cy.getByTestId('new-study').click()

    cy.url().should('include', '/etudes/creer')
  })

  it('should create a study on an organization as a CR user', () => {
    cy.login('bc-cr-user-1@yopmail.com', 'password-1')
    cy.visit('/etudes/creer')
    cy.getByTestId('new-study-organization-title').should('be.visible')
    cy.getByTestId('new-study-organization-select').click()
    cy.get('[role="option"]').first().click()

    cy.getByTestId('new-study-organization-button').click()

    cy.getByTestId('new-study-name').type('My new study')
    cy.getByTestId('new-study-endDate').within(() => {
      cy.get('input').type(dayjs().add(1, 'y').format('MM/DD/YYYY'))
    })
<<<<<<< HEAD
    cy.get('[data-testid="new-study-level"]').click()
    cy.get('[data-value="Initial"]').click()
    cy.get('[data-testid="new-study-create-button"]').click()
=======
    cy.getByTestId('new-study-type').click()
    cy.get('[data-value="Standard"]').click()
    cy.getByTestId('new-study-create-button').click()
>>>>>>> 936c493b

    cy.wait('@create')

    cy.url().should('eq', `${Cypress.config().baseUrl}/`)
  })
})<|MERGE_RESOLUTION|>--- conflicted
+++ resolved
@@ -33,15 +33,9 @@
     cy.getByTestId('new-study-endDate').within(() => {
       cy.get('input').type(dayjs().add(1, 'y').format('DD/MM/YYYY'))
     })
-<<<<<<< HEAD
-    cy.get('[data-testid="new-study-level"]').click()
+    cy.getByTestId('new-study-level').click()
     cy.get('[data-value="Initial"]').click()
-    cy.get('[data-testid="new-study-create-button"]').click()
-=======
-    cy.getByTestId('new-study-type').click()
-    cy.get('[data-value="Standard"]').click()
     cy.getByTestId('new-study-create-button').click()
->>>>>>> 936c493b
 
     cy.wait('@create')
 
@@ -73,15 +67,9 @@
     cy.getByTestId('new-study-endDate').within(() => {
       cy.get('input').type(dayjs().add(1, 'y').format('MM/DD/YYYY'))
     })
-<<<<<<< HEAD
-    cy.get('[data-testid="new-study-level"]').click()
+    cy.getByTestId('new-study-level').click()
     cy.get('[data-value="Initial"]').click()
-    cy.get('[data-testid="new-study-create-button"]').click()
-=======
-    cy.getByTestId('new-study-type').click()
-    cy.get('[data-value="Standard"]').click()
     cy.getByTestId('new-study-create-button').click()
->>>>>>> 936c493b
 
     cy.wait('@create')
 
