--- conflicted
+++ resolved
@@ -1,7 +1,4 @@
 .content {
-<<<<<<< HEAD
   margin-top: 11.25rem;
-=======
->>>>>>> 247a1d7c
   overflow-y: auto;
 }