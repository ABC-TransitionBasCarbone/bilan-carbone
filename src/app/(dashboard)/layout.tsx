import ChecklistButton from '@/components/checklist/ChecklistButton'
import withAuth, { UserSessionProps } from '@/components/hoc/withAuth'
import Navbar from '@/components/navbar/Navbar'
import OrganizationCard from '@/components/organizationCard/OrganizationCard'
import { getAccountOrganizationVersions } from '@/db/account'
import { OrganizationVersionWithOrganization } from '@/db/organization'
import { getAllowedStudyIdByAccount } from '@/db/study'
import EnvironmentInitializer from '@/environments/core/EnvironmentInitializer'
<<<<<<< HEAD
import { Environment } from '@prisma/client'
=======
import { getEnvironment } from '@/i18n/environment'
>>>>>>> 4b16c7b8
import classNames from 'classnames'
import styles from './layout.module.css'

interface Props {
  children: React.ReactNode
}

const NavLayout = async ({ children, user: account }: Props & UserSessionProps) => {
  const environment = await getEnvironment()
  if (account.needsAccountSelection) {
    return (
      <main className={classNames(styles.content, { [styles.withOrganizationCard]: account.organizationVersionId })}>
        {children}
      </main>
    )
  }

  const [organizationVersions, studyId] = await Promise.all([
    getAccountOrganizationVersions(account.accountId),
    getAllowedStudyIdByAccount(account),
  ])

  const shouldDisplayOrgaCard =
    organizationVersions.find((org) => org.isCR || org.parentId) && account.environment !== Environment.CUT

  const accountOrganizationVersion = organizationVersions.find(
    (organizationVersion) => organizationVersion.id === account.organizationVersionId,
  ) as OrganizationVersionWithOrganization
  const clientId = organizationVersions.find(
    (organizationVersion) => organizationVersion.id !== account.organizationVersionId,
  )?.id

  return (
    <div className="flex-col h100">
<<<<<<< HEAD
      <Navbar user={account} />
      {shouldDisplayOrgaCard && (
=======
      <Navbar user={account} environment={environment} />
      {account.organizationVersionId && (
>>>>>>> 4b16c7b8
        <OrganizationCard
          account={account}
          organizationVersions={organizationVersions as OrganizationVersionWithOrganization[]}
        />
      )}
      <main className={classNames(styles.content, { [styles.withOrganizationCard]: shouldDisplayOrgaCard })}>
        {children}
      </main>
      {accountOrganizationVersion && (
        <ChecklistButton
          accountOrganizationVersion={accountOrganizationVersion}
          clientId={clientId}
          studyId={studyId}
          userRole={account.role}
        />
      )}
      <EnvironmentInitializer user={account} />
    </div>
  )
}

export default withAuth(NavLayout)<|MERGE_RESOLUTION|>--- conflicted
+++ resolved
@@ -6,11 +6,7 @@
 import { OrganizationVersionWithOrganization } from '@/db/organization'
 import { getAllowedStudyIdByAccount } from '@/db/study'
 import EnvironmentInitializer from '@/environments/core/EnvironmentInitializer'
-<<<<<<< HEAD
-import { Environment } from '@prisma/client'
-=======
 import { getEnvironment } from '@/i18n/environment'
->>>>>>> 4b16c7b8
 import classNames from 'classnames'
 import styles from './layout.module.css'
 
@@ -45,13 +41,8 @@
 
   return (
     <div className="flex-col h100">
-<<<<<<< HEAD
-      <Navbar user={account} />
+      <Navbar user={account} environment={environment} />
       {shouldDisplayOrgaCard && (
-=======
-      <Navbar user={account} environment={environment} />
-      {account.organizationVersionId && (
->>>>>>> 4b16c7b8
         <OrganizationCard
           account={account}
           organizationVersions={organizationVersions as OrganizationVersionWithOrganization[]}
