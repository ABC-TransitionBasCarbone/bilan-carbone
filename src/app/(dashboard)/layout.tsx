import ChecklistButton from '@/components/checklist/ChecklistButton'
import withAuth, { UserSessionProps } from '@/components/hoc/withAuth'
import Navbar from '@/components/navbar/Navbar'
import OrganizationCard from '@/components/organizationCard/OrganizationCard'
import { environmentsWithChecklist } from '@/constants/environments'
import { getAccountOrganizationVersions } from '@/db/account'
import { OrganizationVersionWithOrganization } from '@/db/organization'
import { getAllowedStudyIdByAccount } from '@/db/study'
import EnvironmentInitializer from '@/environments/core/EnvironmentInitializer'
<<<<<<< HEAD
import Footer from '@/environments/cut/layout/footer'
import { Box } from '@mui/material'
import { Environment } from '@prisma/client'
=======
import { getEnvironment } from '@/i18n/environment'
>>>>>>> 247a1d7c
import classNames from 'classnames'
import styles from './layout.module.css'

interface Props {
  children: React.ReactNode
}

const NavLayout = async ({ children, user: account }: Props & UserSessionProps) => {
  const environment = await getEnvironment()
  if (account.needsAccountSelection) {
    return (
      <main className={classNames(styles.content, { [styles.withOrganizationCard]: account.organizationVersionId })}>
        {children}
      </main>
    )
  }

  const [organizationVersions, studyId] = await Promise.all([
    getAccountOrganizationVersions(account.accountId),
    getAllowedStudyIdByAccount(account),
  ])

  const accountOrganizationVersion = organizationVersions.find(
    (organizationVersion) => organizationVersion.id === account.organizationVersionId,
  ) as OrganizationVersionWithOrganization
  const clientId = organizationVersions.find(
    (organizationVersion) => organizationVersion.id !== account.organizationVersionId,
  )?.id

  return (
<<<<<<< HEAD
    <Box display="flex" flexDirection="column" minHeight="100vh">
      <Navbar user={account} />
=======
    <div className="flex-col h100">
      <Navbar user={account} environment={environment} />
>>>>>>> 247a1d7c
      {account.organizationVersionId && (
        <OrganizationCard
          account={account}
          organizationVersions={organizationVersions as OrganizationVersionWithOrganization[]}
        />
      )}
      <Box component="main" flex="1" className={styles.content}>
        {children}
<<<<<<< HEAD
      </Box>
      {accountOrganizationVersion && (
=======
      </main>
      {accountOrganizationVersion && environmentsWithChecklist.includes(accountOrganizationVersion.environment) && (
>>>>>>> 247a1d7c
        <ChecklistButton
          accountOrganizationVersion={accountOrganizationVersion}
          clientId={clientId}
          studyId={studyId}
          userRole={account.role}
        />
      )}
      <EnvironmentInitializer user={account} />
      {account.environment === Environment.CUT && <Footer />}
    </Box>
  )
}

export default withAuth(NavLayout)<|MERGE_RESOLUTION|>--- conflicted
+++ resolved
@@ -7,13 +7,10 @@
 import { OrganizationVersionWithOrganization } from '@/db/organization'
 import { getAllowedStudyIdByAccount } from '@/db/study'
 import EnvironmentInitializer from '@/environments/core/EnvironmentInitializer'
-<<<<<<< HEAD
 import Footer from '@/environments/cut/layout/footer'
+import { getEnvironment } from '@/i18n/environment'
 import { Box } from '@mui/material'
 import { Environment } from '@prisma/client'
-=======
-import { getEnvironment } from '@/i18n/environment'
->>>>>>> 247a1d7c
 import classNames from 'classnames'
 import styles from './layout.module.css'
 
@@ -44,13 +41,8 @@
   )?.id
 
   return (
-<<<<<<< HEAD
     <Box display="flex" flexDirection="column" minHeight="100vh">
-      <Navbar user={account} />
-=======
-    <div className="flex-col h100">
       <Navbar user={account} environment={environment} />
->>>>>>> 247a1d7c
       {account.organizationVersionId && (
         <OrganizationCard
           account={account}
@@ -59,13 +51,8 @@
       )}
       <Box component="main" flex="1" className={styles.content}>
         {children}
-<<<<<<< HEAD
       </Box>
-      {accountOrganizationVersion && (
-=======
-      </main>
       {accountOrganizationVersion && environmentsWithChecklist.includes(accountOrganizationVersion.environment) && (
->>>>>>> 247a1d7c
         <ChecklistButton
           accountOrganizationVersion={accountOrganizationVersion}
           clientId={clientId}
