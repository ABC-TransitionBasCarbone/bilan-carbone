--- conflicted
+++ resolved
@@ -32,7 +32,6 @@
   const fieldType = useMemo(() => getQuestionFieldType(question.type, question.unit), [question.type, question.unit])
 
   return (
-<<<<<<< HEAD
     <>
       {fieldType === FieldType.TITLE ? (
         <GroupQuestionAccordion
@@ -58,26 +57,11 @@
             watch={watch}
             formErrors={formErrors}
             autoSave={autoSave}
+            setValue={setValue}
           />
         </QuestionContainer>
       )}
     </>
-=======
-    <QuestionContainer question={question} isLoading={isLoading} saveStatus={fieldStatus}>
-      <FieldComponent
-        fieldType={fieldType}
-        fieldName={fieldName}
-        question={question}
-        control={control}
-        error={error}
-        isLoading={isLoading}
-        watch={watch}
-        formErrors={formErrors}
-        autoSave={autoSave}
-        setValue={setValue}
-      />
-    </QuestionContainer>
->>>>>>> 3acfc2f0
   )
 }
 
