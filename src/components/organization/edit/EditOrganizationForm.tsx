--- conflicted
+++ resolved
@@ -92,11 +92,7 @@
         label={t('name')}
       />
       <DynamicComponent
-<<<<<<< HEAD
-        environmentComponents={{ [CUT]: <SitesCut sites={sites} form={form} /> }}
-=======
         environmentComponents={{ [Environment.CUT]: <SitesCut sites={sites} form={form} caUnit={caUnit} /> }}
->>>>>>> 0db732d2
         defaultComponent={<Sites sites={sites} form={form} caUnit={caUnit} />}
       />
       <LoadingButton type="submit" loading={form.formState.isSubmitting} data-testid="edit-organization-button">
