'use client'
import { checkToken, reset } from '@/services/serverFunctions/auth'
import { computePasswordValidation } from '@/services/utils'
import Visibility from '@mui/icons-material/Visibility'
import VisibilityOff from '@mui/icons-material/VisibilityOff'
import { IconButton, InputAdornment, TextField } from '@mui/material'
import { User } from 'next-auth'
import { signOut } from 'next-auth/react'
import { useTranslations } from 'next-intl'
import Link from 'next/link'
import { useRouter } from 'next/navigation'
import { FormEvent, useEffect, useMemo, useState } from 'react'
import LoadingButton from '../base/LoadingButton'
import ResetLinkAlreadyUsed from '../pages/ResetLinkAlreadyUsed'
import authStyles from './Auth.module.css'

interface Props {
  user?: User
  token: string
}

const ResetForm = ({ user, token }: Props) => {
  useEffect(() => {
    checkToken(token).then((resetAlreadyUsed) => {
      setResetLinkAlreadyUsed(resetAlreadyUsed)
    })
  }, [])

  useEffect(() => {
    if (user) {
      signOut({ redirect: false })
    }
  }, [user])

  const router = useRouter()
  const t = useTranslations('login.form')
  const [email, setEmail] = useState('')
  const [password, setPassword] = useState('')
  const [confirmPassword, setConfirmPassword] = useState('')
  const [resetLinkAlreadyUsed, setResetLinkAlreadyUsed] = useState(false)
  const [showPassword1, setShowPassword1] = useState(false)
  const [showPassword2, setShowPassword2] = useState(false)
  const [submitting, setSubmitting] = useState(false)
  const [error, setError] = useState(false)

  const passwordValidation = useMemo(() => computePasswordValidation(password), [password])

  if (resetLinkAlreadyUsed) {
    return <ResetLinkAlreadyUsed />
  }

  const onSubmit = async (e: FormEvent<HTMLFormElement>) => {
    e.preventDefault()
    setSubmitting(true)
    setError(false)
    const result = await reset(email, password, token)
    if (result) {
      router.push('/login')
    } else {
      setError(true)
      setSubmitting(false)
    }
  }

  return (
    <form onSubmit={onSubmit} className={authStyles.form}>
      <p>{t('resetTitle')}</p>
      <TextField
        data-testid="input-email"
        className={authStyles.input}
        required
        label={t('email')}
        type="email"
        value={email}
        onChange={(event) => setEmail(event.target.value)}
      />
      <TextField
        data-testid="input-password"
        className={authStyles.input}
        required
        value={password}
        label={t('password')}
        type={showPassword1 ? 'text' : 'password'}
        onChange={(event) => setPassword(event.target.value)}
        slotProps={{
          input: {
            endAdornment: (
              <InputAdornment position="end">
                <IconButton
                  aria-label={showPassword1 ? t('hidePassword') : t('showPassword')}
                  onClick={() => setShowPassword1((show) => !show)}
                >
                  {showPassword1 ? <VisibilityOff /> : <Visibility />}
                </IconButton>
              </InputAdornment>
            ),
          },
        }}
      />
      <ul>
        <li className={passwordValidation.length ? authStyles.green : authStyles.red}>{t('passwordLength')}</li>
        <li className={passwordValidation.uppercase ? authStyles.green : authStyles.red}>{t('passwordUppercase')}</li>
        <li className={passwordValidation.lowercase ? authStyles.green : authStyles.red}>{t('passwordLowercase')}</li>
        <li className={passwordValidation.specialChar ? authStyles.green : authStyles.red}>
          {t('passwordSpecialChar')}
        </li>
        <li className={passwordValidation.digit ? authStyles.green : authStyles.red}>{t('passwordDigit')}</li>
      </ul>
      <TextField
        data-testid="input-confirm-password"
        className={authStyles.input}
        required
        value={confirmPassword}
        label={t('confirmPassword')}
        type={showPassword2 ? 'text' : 'password'}
        onChange={(event) => setConfirmPassword(event.target.value)}
        slotProps={{
          input: {
            endAdornment: (
              <InputAdornment position="end">
                <IconButton
                  aria-label={showPassword2 ? t('hidePassword') : t('showPassword')}
                  onClick={() => setShowPassword2((show) => !show)}
                >
                  {showPassword2 ? <VisibilityOff /> : <Visibility />}
                </IconButton>
              </InputAdornment>
            ),
          },
        }}
        error={password !== confirmPassword && confirmPassword !== ''}
        helperText={password !== confirmPassword && confirmPassword !== '' ? t('notMatching') : ''}
      />
      {error && (
        <p className={authStyles.red}>
          {t('resetError')}
          <Link href={`mailto:${process.env.NEXT_PUBLIC_ABC_SUPPORT_MAIL}`}>
            {process.env.NEXT_PUBLIC_ABC_SUPPORT_MAIL}
          </Link>
        </p>
      )}
<<<<<<< HEAD
      <Button
        type="submit"
        data-testid="reset-button"
        disabled={password !== confirmPassword || Object.values(passwordValidation).some((rule) => !rule)}
      >
=======
      <LoadingButton type="submit" data-testid="reset-button" loading={submitting}>
>>>>>>> 8bade716
        {t('reset')}
      </LoadingButton>
    </form>
  )
}

export default ResetForm<|MERGE_RESOLUTION|>--- conflicted
+++ resolved
@@ -139,15 +139,12 @@
           </Link>
         </p>
       )}
-<<<<<<< HEAD
-      <Button
+      <LoadingButton
         type="submit"
         data-testid="reset-button"
+        loading={submitting}
         disabled={password !== confirmPassword || Object.values(passwordValidation).some((rule) => !rule)}
       >
-=======
-      <LoadingButton type="submit" data-testid="reset-button" loading={submitting}>
->>>>>>> 8bade716
         {t('reset')}
       </LoadingButton>
     </form>
