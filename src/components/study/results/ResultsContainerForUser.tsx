'use server'

import Block from '@/components/base/Block'
import { getOrganizationStudiesOrderedByStartDate } from '@/db/study'
import { canReadStudy } from '@/services/permissions/study'
import { User } from 'next-auth'
import StudyResultsContainerSummary from './StudyResultsContainerSummary'

interface Props {
  user: User
  mainStudyOrganizationId: string
}

const ResultsContainerForUser = async ({ user, mainStudyOrganizationId }: Props) => {
  const studies = await getOrganizationStudiesOrderedByStartDate(mainStudyOrganizationId)
  let mainStudy = null
  for (const study of studies) {
    const result = await canReadStudy(user, study)
    if (result) {
      mainStudy = study
      break
    }
  }
  return mainStudy ? (
    <Block>
<<<<<<< HEAD
      <StudyResultsContainerSummary study={mainStudy} site="all" />
=======
      <StudyResultsContainerSummary study={study} studySite="all" />
>>>>>>> 1a605254
    </Block>
  ) : null
}

export default ResultsContainerForUser<|MERGE_RESOLUTION|>--- conflicted
+++ resolved
@@ -23,11 +23,7 @@
   }
   return mainStudy ? (
     <Block>
-<<<<<<< HEAD
-      <StudyResultsContainerSummary study={mainStudy} site="all" />
-=======
-      <StudyResultsContainerSummary study={study} studySite="all" />
->>>>>>> 1a605254
+      <StudyResultsContainerSummary study={mainStudy} studySite="all" />
     </Block>
   ) : null
 }
