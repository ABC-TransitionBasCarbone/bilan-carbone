--- conflicted
+++ resolved
@@ -101,13 +101,9 @@
         (organizationVersion.organization.sites.length > 0 ? (
           <>
             <DynamicComponent
-<<<<<<< HEAD
-              environmentComponents={{ [CUT]: <SitesCut sites={sites} form={form} withSelection /> }}
-=======
               environmentComponents={{
                 [Environment.CUT]: <SitesCut sites={sites} form={form} caUnit={caUnit} withSelection />,
               }}
->>>>>>> 0db732d2
               defaultComponent={<Sites sites={sites} form={form} caUnit={caUnit} withSelection />}
             />
             <div className="mt2">
