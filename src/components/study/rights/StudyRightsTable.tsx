'use client'

import { ColumnDef, flexRender, getCoreRowModel, useReactTable } from '@tanstack/react-table'
import { User } from 'next-auth'
import { useTranslations } from 'next-intl'
import React, { useMemo } from 'react'
import { Role, StudyRole } from '@prisma/client'
import { StudyWithRights } from '@/db/study'
import Block from '@/components/base/Block'
import SelectStudyRole from './SelectStudyRole'
import StudyPublicStatus from './StudyPublicStatus'

interface Props {
  user: User
  study: StudyWithRights
}

const StudyRightsTable = ({ user, study }: Props) => {
  const t = useTranslations('study.rights.table')
  const tStudyRole = useTranslations('study.role')

  const userRoleOnStudy = useMemo(() => {
    return study.allowedUsers.find((right) => right.user.email === user.email)
  }, [user, study])

  const columns = useMemo(() => {
    const columns: ColumnDef<StudyWithRights['allowedUsers'][0]>[] = [
      {
        header: t('email'),
        accessorKey: 'user.email',
      },
    ]
    if (user.role === Role.ADMIN || (userRoleOnStudy && userRoleOnStudy.role !== StudyRole.Reader)) {
      columns.push({
        header: t('role'),
        accessorKey: 'role',
        cell: (context) => {
          const role = context.getValue() as StudyRole
          return (
            <SelectStudyRole
              user={user}
              userRole={userRoleOnStudy?.role}
              currentRole={role}
              email={context.row.original.user.email}
              studyId={study.id}
            />
          )
        },
      })
    } else {
      columns.push({
        header: t('role'),
        accessorFn: (right: StudyWithRights['allowedUsers'][0]) => tStudyRole(right.role),
      })
    }
    return columns
  }, [t, tStudyRole, userRoleOnStudy, user])

  const table = useReactTable({
    columns,
    data: study.allowedUsers,
    getCoreRowModel: getCoreRowModel(),
  })

  return (
<<<<<<< HEAD
    <Block
      link={
        user.role === Role.ADMIN || (userRoleOnStudy && userRoleOnStudy.role !== StudyRole.Reader)
          ? `/etudes/${study.id}/droits/ajouter`
          : ''
      }
      linkLabel={t('new-right')}
      linkDataTestId="study-rights-change-button"
      title={t('title', { name: study.name })}
    >
      <table aria-labelledby="study-rights-table-title">
=======
    <Block>
      <div className="align-center justify-between pb2">
        <h1 id="study-rights-table-title">{t('title', { name: study.name })}</h1>
        {(user.role === Role.ADMIN || (userRoleOnStudy && userRoleOnStudy.role !== StudyRole.Reader)) && (
          <LinkButton href={`/etudes/${study.id}/droits/ajouter`} data-testid="study-rights-change-button">
            {t('new-right')}
          </LinkButton>
        )}
      </div>
      <StudyPublicStatus user={user} userRoleOnStudy={userRoleOnStudy} study={study} />
      <table className={styles.table} aria-labelledby="study-rights-table-title">
>>>>>>> e79d326e
        <thead>
          {table.getHeaderGroups().map((headerGroup) => (
            <tr key={headerGroup.id}>
              {headerGroup.headers.map((header) => (
                <th key={header.id}>
                  {header.isPlaceholder ? null : flexRender(header.column.columnDef.header, header.getContext())}
                </th>
              ))}
            </tr>
          ))}
        </thead>
        <tbody>
          {table.getRowModel().rows.map((row) => (
            <tr key={row.id} data-testid="study-rights-table-line">
              {row.getVisibleCells().map((cell) => (
                <td key={cell.id}>{flexRender(cell.column.columnDef.cell, cell.getContext())}</td>
              ))}
            </tr>
          ))}
        </tbody>
      </table>
    </Block>
  )
}

export default StudyRightsTable<|MERGE_RESOLUTION|>--- conflicted
+++ resolved
@@ -8,7 +8,6 @@
 import { StudyWithRights } from '@/db/study'
 import Block from '@/components/base/Block'
 import SelectStudyRole from './SelectStudyRole'
-import StudyPublicStatus from './StudyPublicStatus'
 
 interface Props {
   user: User
@@ -63,7 +62,6 @@
   })
 
   return (
-<<<<<<< HEAD
     <Block
       link={
         user.role === Role.ADMIN || (userRoleOnStudy && userRoleOnStudy.role !== StudyRole.Reader)
@@ -75,19 +73,6 @@
       title={t('title', { name: study.name })}
     >
       <table aria-labelledby="study-rights-table-title">
-=======
-    <Block>
-      <div className="align-center justify-between pb2">
-        <h1 id="study-rights-table-title">{t('title', { name: study.name })}</h1>
-        {(user.role === Role.ADMIN || (userRoleOnStudy && userRoleOnStudy.role !== StudyRole.Reader)) && (
-          <LinkButton href={`/etudes/${study.id}/droits/ajouter`} data-testid="study-rights-change-button">
-            {t('new-right')}
-          </LinkButton>
-        )}
-      </div>
-      <StudyPublicStatus user={user} userRoleOnStudy={userRoleOnStudy} study={study} />
-      <table className={styles.table} aria-labelledby="study-rights-table-title">
->>>>>>> e79d326e
         <thead>
           {table.getHeaderGroups().map((headerGroup) => (
             <tr key={headerGroup.id}>
