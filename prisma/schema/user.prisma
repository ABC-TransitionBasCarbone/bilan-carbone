--- conflicted
+++ resolved
@@ -13,20 +13,6 @@
   organization   Organization? @relation(fields: [organizationId], references: [id])
   organizationId String?       @map("organization_id")
 
-<<<<<<< HEAD
-  role                       Role
-  level                      Level
-  firstName                  String                @map("first_name")
-  lastName                   String                @map("last_name")
-  email                      String                @unique
-  password                   String?
-  resetToken                 String?               @map("reset_token")
-  isActive                   Boolean               @map("is_active")
-  createdStudies             Study[]
-  allowedStudies             UserOnStudy[]
-  contributors               Contributors[]
-  contributedEmissionSources StudyEmissionSource[]
-=======
   role           Role
   level          Level?
   firstName      String         @map("first_name")
@@ -38,7 +24,7 @@
   createdStudies Study[]
   allowedStudies UserOnStudy[]
   contributors   Contributors[]
->>>>>>> 82bef5f4
+  contributedEmissionSources StudyEmissionSource[]
 
   @@map("users")
 }