--- conflicted
+++ resolved
@@ -1,34 +1,3 @@
-enum QuestionType {
-  QCM
-  QCU
-  SELECT
-  TABLE
-  POSTAL_CODE
-  DATE
-  NUMBER
-  RANGE
-  PHONE
-  TEXT
-}
-
-model Question {
-  id              String       @id @default(uuid())
-  idIntern        String       @unique @map("id_intern")
-  label           String
-  order           Int          @default(autoincrement())
-  subPost         SubPost      @map("sub_post")
-  type            QuestionType
-  unit            Unit?
-  possibleAnswers String[]     @map("possible_answers")
-  userAnswers     Answer[]
-  required        Boolean
-
-  createdAt DateTime @default(now()) @map("created_at")
-  updatedAt DateTime @default(now()) @updatedAt @map("updated_at")
-
-<<<<<<< HEAD
-  @@map("questions")
-=======
 enum QuestionType {
   QCM
   QCU
@@ -42,7 +11,24 @@
   PHONE
   TEXT
   TITLE
->>>>>>> 8aa55936
+}
+
+model Question {
+  id              String       @id @default(uuid())
+  idIntern        String       @unique @map("id_intern")
+  label           String
+  order           Int          @default(autoincrement())
+  subPost         SubPost      @map("sub_post")
+  type            QuestionType
+  unite           String
+  possibleAnswers String[]     @map("possible_answers")
+  userAnswers     Answer[]
+  required        Boolean
+
+  createdAt DateTime @default(now()) @map("created_at")
+  updatedAt DateTime @default(now()) @updatedAt @map("updated_at")
+
+  @@map("questions")
 }
 
 model Answer {
