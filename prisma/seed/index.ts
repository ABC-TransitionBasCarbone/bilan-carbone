--- conflicted
+++ resolved
@@ -119,7 +119,6 @@
     },
   })
 
-<<<<<<< HEAD
   await prisma.user.create({
     data: {
       email: 'onboardingnottrained@yopmail.com',
@@ -129,7 +128,9 @@
       role: Role.GESTIONNAIRE,
       isActive: false,
       isValidated: false,
-=======
+    },
+  })
+
   const clientLessPassword = await signPassword(`client1234`)
   const clientLessOrganization = await prisma.organization.create({
     data: {
@@ -149,7 +150,6 @@
       role: Role.DEFAULT,
       isActive: true,
       isValidated: true,
->>>>>>> e5402f0f
     },
   })
 
