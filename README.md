--- conflicted
+++ resolved
@@ -65,14 +65,10 @@
 Importer les actualités depuis un CSV :
 `npx tsx src/scripts/actuality/add.ts -f ${pathToCSVFileActuality}`
 
-<<<<<<< HEAD
 Importer les Donnée cartographie depuis un [CSV du CNC](https://www.cnc.fr/cinema/etudes-et-rapports/statistiques/geolocalisation-des-cinemas-actifs-en-france) :
 `npx tsx src/scripts/cnc/add.ts -f ${pathToCSVFileCNC}`
 
-## Prisma
-=======
 ## Prisma Commands
->>>>>>> 19053ce1
 
 ```bash
 # Apply in progress changes to the database
